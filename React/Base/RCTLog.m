--- conflicted
+++ resolved
@@ -171,9 +171,6 @@
 
       // Log to red box
       if (level >= RCTLOG_REDBOX_LEVEL) {
-<<<<<<< HEAD
-        [[RCTRedBox sharedInstance] showErrorMessage:message];
-=======
         NSArray *stackSymbols = [NSThread callStackSymbols];
         NSMutableArray *stack = [NSMutableArray arrayWithCapacity:(stackSymbols.count - 1)];
         [stackSymbols enumerateObjectsUsingBlock:^(NSString *frameSymbols, NSUInteger idx, BOOL *stop) {
@@ -190,7 +187,6 @@
           }
         }];
         [[RCTRedBox sharedInstance] showErrorMessage:message withStack:stack];
->>>>>>> efd386eb
       }
 
       // Log to JS executor
