/**
 * Copyright (c) Meta Platforms, Inc. and affiliates.
 *
 * This source code is licensed under the MIT license found in the
 * LICENSE file in the root directory of this source tree.
 *
 * @flow strict-local
 * @format
 */

import type {PressEvent} from '../Types/CoreEventTypes';

import * as PressabilityDebug from '../Pressability/PressabilityDebug';
import usePressability from '../Pressability/usePressability';
<<<<<<< HEAD
import StyleSheet from '../StyleSheet/StyleSheet';
=======
import flattenStyle from '../StyleSheet/flattenStyle';
>>>>>>> 7a327d96
import processColor from '../StyleSheet/processColor';
import StyleSheet from '../StyleSheet/StyleSheet';
import {getAccessibilityRoleFromRole} from '../Utilities/AcessibilityMapping';
import Platform from '../Utilities/Platform';
import TextAncestor from './TextAncestor';
import {NativeText, NativeVirtualText} from './TextNativeComponent';
import {type TextProps} from './TextProps';
import * as React from 'react';
import {useContext, useMemo, useState} from 'react';
import flattenStyle from '../StyleSheet/flattenStyle';
import processLayoutProps from '../StyleSheet/processStyles';

/**
 * Text is the fundamental component for displaying text.
 *
 * @see https://reactnative.dev/docs/text
 */
const Text: React.AbstractComponent<
  TextProps,
  React.ElementRef<typeof NativeText | typeof NativeVirtualText>,
> = React.forwardRef((props: TextProps, forwardedRef) => {
  const {
    accessible,
    accessibilityLabel,
    accessibilityRole,
    allowFontScaling,
    'aria-busy': ariaBusy,
    'aria-checked': ariaChecked,
    'aria-disabled': ariaDisabled,
    'aria-expanded': ariaExpanded,
    'aria-label': ariaLabel,
    'aria-selected': ariaSelected,
    ellipsizeMode,
    id,
    nativeID,
    onLongPress,
    onPress,
    onPressIn,
    onPressOut,
    onResponderGrant,
    onResponderMove,
    onResponderRelease,
    onResponderTerminate,
    onResponderTerminationRequest,
    onStartShouldSetResponder,
    pressRetentionOffset,
    role,
    suppressHighlighting,
    ...restProps
  } = props;

  const [isHighlighted, setHighlighted] = useState(false);

  const _accessibilityState = {
    busy: ariaBusy ?? props.accessibilityState?.busy,
    checked: ariaChecked ?? props.accessibilityState?.checked,
    disabled: ariaDisabled ?? props.accessibilityState?.disabled,
    expanded: ariaExpanded ?? props.accessibilityState?.expanded,
    selected: ariaSelected ?? props.accessibilityState?.selected,
  };

  const _disabled =
    restProps.disabled != null
      ? restProps.disabled
      : _accessibilityState?.disabled;

  const nativeTextAccessibilityState =
    _disabled !== _accessibilityState?.disabled
      ? {..._accessibilityState, disabled: _disabled}
      : _accessibilityState;

  const isPressable =
    (onPress != null ||
      onLongPress != null ||
      onStartShouldSetResponder != null) &&
    _disabled !== true;

  const initialized = useLazyInitialization(isPressable);
  const config = useMemo(
    () =>
      initialized
        ? {
            disabled: !isPressable,
            pressRectOffset: pressRetentionOffset,
            onLongPress,
            onPress,
            onPressIn(event: PressEvent) {
              setHighlighted(!suppressHighlighting);
              onPressIn?.(event);
            },
            onPressOut(event: PressEvent) {
              setHighlighted(false);
              onPressOut?.(event);
            },
            onResponderTerminationRequest_DEPRECATED:
              onResponderTerminationRequest,
            onStartShouldSetResponder_DEPRECATED: onStartShouldSetResponder,
          }
        : null,
    [
      initialized,
      isPressable,
      pressRetentionOffset,
      onLongPress,
      onPress,
      onPressIn,
      onPressOut,
      onResponderTerminationRequest,
      onStartShouldSetResponder,
      suppressHighlighting,
    ],
  );

  const eventHandlers = usePressability(config);
  const eventHandlersForText = useMemo(
    () =>
      eventHandlers == null
        ? null
        : {
            onResponderGrant(event: PressEvent) {
              eventHandlers.onResponderGrant(event);
              if (onResponderGrant != null) {
                onResponderGrant(event);
              }
            },
            onResponderMove(event: PressEvent) {
              eventHandlers.onResponderMove(event);
              if (onResponderMove != null) {
                onResponderMove(event);
              }
            },
            onResponderRelease(event: PressEvent) {
              eventHandlers.onResponderRelease(event);
              if (onResponderRelease != null) {
                onResponderRelease(event);
              }
            },
            onResponderTerminate(event: PressEvent) {
              eventHandlers.onResponderTerminate(event);
              if (onResponderTerminate != null) {
                onResponderTerminate(event);
              }
            },
            onClick: eventHandlers.onClick,
            onResponderTerminationRequest:
              eventHandlers.onResponderTerminationRequest,
            onStartShouldSetResponder: eventHandlers.onStartShouldSetResponder,
          },
    [
      eventHandlers,
      onResponderGrant,
      onResponderMove,
      onResponderRelease,
      onResponderTerminate,
    ],
  );

  // TODO: Move this processing to the view configuration.
  const selectionColor =
    restProps.selectionColor == null
      ? null
      : processColor(restProps.selectionColor);

<<<<<<< HEAD
  let style;
=======
  let style = flattenStyle(restProps.style);

  let _selectable = restProps.selectable;
  if (style?.userSelect != null) {
    _selectable = userSelectToSelectableMap[style.userSelect];
  }

  if (style?.verticalAlign != null) {
    style = StyleSheet.compose(style, {
      textAlignVertical:
        verticalAlignToTextAlignVerticalMap[style.verticalAlign],
    });
  }

>>>>>>> 7a327d96
  if (__DEV__) {
    if (PressabilityDebug.isEnabled() && onPress != null) {
      style = StyleSheet.compose(restProps.style, {
        color: 'magenta',
      });
    }
  } else {
    style = restProps.style;
  }

  let numberOfLines = restProps.numberOfLines;
  if (numberOfLines != null && !(numberOfLines >= 0)) {
    console.error(
      `'numberOfLines' in <Text> must be a non-negative number, received: ${numberOfLines}. The value will be set to 0.`,
    );
    numberOfLines = 0;
  }

  const hasTextAncestor = useContext(TextAncestor);

  const _accessible = Platform.select({
    ios: accessible !== false,
    default: accessible,
  });

  style = flattenStyle(style);
  style = processLayoutProps(style);

  if (typeof style?.fontWeight === 'number') {
    style.fontWeight = style?.fontWeight.toString();
  }

  let _selectable = restProps.selectable;
  if (style?.userSelect != null) {
    _selectable = userSelectToSelectableMap[style.userSelect];
  }

  const _hasOnPressOrOnLongPress =
    props.onPress != null || props.onLongPress != null;

  return hasTextAncestor ? (
    <NativeVirtualText
      {...restProps}
      accessibilityState={_accessibilityState}
      {...eventHandlersForText}
      accessibilityLabel={ariaLabel ?? accessibilityLabel}
      accessibilityRole={
        role ? getAccessibilityRoleFromRole(role) : accessibilityRole
      }
      isHighlighted={isHighlighted}
      isPressable={isPressable}
      selectable={_selectable}
      nativeID={id ?? nativeID}
      numberOfLines={numberOfLines}
      selectionColor={selectionColor}
      style={style}
      ref={forwardedRef}
    />
  ) : (
    <TextAncestor.Provider value={true}>
      <NativeText
        {...restProps}
        {...eventHandlersForText}
        disabled={_disabled}
        selectable={_selectable}
        accessible={
          accessible == null && Platform.OS === 'android'
            ? _hasOnPressOrOnLongPress
            : _accessible
        }
        accessibilityLabel={ariaLabel ?? accessibilityLabel}
        accessibilityState={nativeTextAccessibilityState}
        accessibilityRole={
          role ? getAccessibilityRoleFromRole(role) : accessibilityRole
        }
        allowFontScaling={allowFontScaling !== false}
        ellipsizeMode={ellipsizeMode ?? 'tail'}
        isHighlighted={isHighlighted}
        nativeID={id ?? nativeID}
        numberOfLines={numberOfLines}
        selectionColor={selectionColor}
        style={style}
        ref={forwardedRef}
      />
    </TextAncestor.Provider>
  );
});

Text.displayName = 'Text';

/**
 * Switch to `deprecated-react-native-prop-types` for compatibility with future
 * releases. This is deprecated and will be removed in the future.
 */
Text.propTypes = require('deprecated-react-native-prop-types').TextPropTypes;

/**
 * Returns false until the first time `newValue` is true, after which this will
 * always return true. This is necessary to lazily initialize `Pressability` so
 * we do not eagerly create one for every pressable `Text` component.
 */
function useLazyInitialization(newValue: boolean): boolean {
  const [oldValue, setValue] = useState(newValue);
  if (!oldValue && newValue) {
    setValue(newValue);
  }
  return oldValue;
}

const userSelectToSelectableMap = {
  auto: true,
  text: true,
  none: false,
  contain: true,
  all: true,
};

const verticalAlignToTextAlignVerticalMap = {
  auto: 'auto',
  top: 'top',
  bottom: 'bottom',
  middle: 'center',
};

module.exports = Text;<|MERGE_RESOLUTION|>--- conflicted
+++ resolved
@@ -9,25 +9,20 @@
  */
 
 import type {PressEvent} from '../Types/CoreEventTypes';
+import type {TextProps} from './TextProps';
 
 import * as PressabilityDebug from '../Pressability/PressabilityDebug';
 import usePressability from '../Pressability/usePressability';
-<<<<<<< HEAD
-import StyleSheet from '../StyleSheet/StyleSheet';
-=======
 import flattenStyle from '../StyleSheet/flattenStyle';
->>>>>>> 7a327d96
 import processColor from '../StyleSheet/processColor';
+import processLayoutProps from '../StyleSheet/processStyles';
 import StyleSheet from '../StyleSheet/StyleSheet';
 import {getAccessibilityRoleFromRole} from '../Utilities/AcessibilityMapping';
 import Platform from '../Utilities/Platform';
 import TextAncestor from './TextAncestor';
 import {NativeText, NativeVirtualText} from './TextNativeComponent';
-import {type TextProps} from './TextProps';
 import * as React from 'react';
 import {useContext, useMemo, useState} from 'react';
-import flattenStyle from '../StyleSheet/flattenStyle';
-import processLayoutProps from '../StyleSheet/processStyles';
 
 /**
  * Text is the fundamental component for displaying text.
@@ -180,24 +175,8 @@
       ? null
       : processColor(restProps.selectionColor);
 
-<<<<<<< HEAD
   let style;
-=======
-  let style = flattenStyle(restProps.style);
-
-  let _selectable = restProps.selectable;
-  if (style?.userSelect != null) {
-    _selectable = userSelectToSelectableMap[style.userSelect];
-  }
-
-  if (style?.verticalAlign != null) {
-    style = StyleSheet.compose(style, {
-      textAlignVertical:
-        verticalAlignToTextAlignVerticalMap[style.verticalAlign],
-    });
-  }
-
->>>>>>> 7a327d96
+
   if (__DEV__) {
     if (PressabilityDebug.isEnabled() && onPress != null) {
       style = StyleSheet.compose(restProps.style, {
@@ -233,6 +212,13 @@
   let _selectable = restProps.selectable;
   if (style?.userSelect != null) {
     _selectable = userSelectToSelectableMap[style.userSelect];
+  }
+
+  if (style?.verticalAlign != null) {
+    style = StyleSheet.compose(style, {
+      textAlignVertical:
+        verticalAlignToTextAlignVerticalMap[style.verticalAlign],
+    });
   }
 
   const _hasOnPressOrOnLongPress =
