/**
 * Copyright (c) Meta Platforms, Inc. and affiliates.
 *
 * This source code is licensed under the MIT license found in the
 * LICENSE file in the root directory of this source tree.
 *
 * @format
 * @flow strict-local
 */

import type {ViewProps} from './ViewPropTypes';

import ViewNativeComponent from './ViewNativeComponent';
import TextAncestor from '../../Text/TextAncestor';
import flattenStyle from '../../StyleSheet/flattenStyle';
import * as React from 'react';
import processLayoutProps from '../../StyleSheet/processStyle';

export type Props = ViewProps;

/**
 * The most fundamental component for building a UI, View is a container that
 * supports layout with flexbox, style, some touch handling, and accessibility
 * controls.
 *
 * @see https://reactnative.dev/docs/view
 */
const View: React.AbstractComponent<
  ViewProps,
  React.ElementRef<typeof ViewNativeComponent>,
> = React.forwardRef(
<<<<<<< HEAD
  ({tabIndex, focusable, style, ...otherProps}: ViewProps, forwardedRef) => {
    const processedStyle = processLayoutProps(style);
=======
  (
    {
      tabIndex,
      focusable,
      role,
      accessibilityRole,
      pointerEvents,
      style,
      ...otherProps
    }: ViewProps,
    forwardedRef,
  ) => {
    // Map role values to AccessibilityRole values
    const roleToAccessibilityRoleMapping = {
      alert: 'alert',
      alertdialog: undefined,
      application: undefined,
      article: undefined,
      banner: undefined,
      button: 'button',
      cell: undefined,
      checkbox: 'checkbox',
      columnheader: undefined,
      combobox: 'combobox',
      complementary: undefined,
      contentinfo: undefined,
      definition: undefined,
      dialog: undefined,
      directory: undefined,
      document: undefined,
      feed: undefined,
      figure: undefined,
      form: undefined,
      grid: 'grid',
      group: undefined,
      heading: 'header',
      img: 'image',
      link: 'link',
      list: 'list',
      listitem: undefined,
      log: undefined,
      main: undefined,
      marquee: undefined,
      math: undefined,
      menu: 'menu',
      menubar: 'menubar',
      menuitem: 'menuitem',
      meter: undefined,
      navigation: undefined,
      none: 'none',
      note: undefined,
      presentation: 'none',
      progressbar: 'progressbar',
      radio: 'radio',
      radiogroup: 'radiogroup',
      region: undefined,
      row: undefined,
      rowgroup: undefined,
      rowheader: undefined,
      scrollbar: 'scrollbar',
      searchbox: 'search',
      separator: undefined,
      slider: 'adjustable',
      spinbutton: 'spinbutton',
      status: undefined,
      summary: 'summary',
      switch: 'switch',
      tab: 'tab',
      table: undefined,
      tablist: 'tablist',
      tabpanel: undefined,
      term: undefined,
      timer: 'timer',
      toolbar: 'toolbar',
      tooltip: undefined,
      tree: undefined,
      treegrid: undefined,
      treeitem: undefined,
    };

    const flattendStyle = flattenStyle(style);
    const newPointerEvents = pointerEvents || flattendStyle?.pointerEvents;

>>>>>>> a50e6fb3
    return (
      <TextAncestor.Provider value={false}>
        <ViewNativeComponent
          focusable={tabIndex !== undefined ? !tabIndex : focusable}
<<<<<<< HEAD
          style={processedStyle}
=======
          accessibilityRole={
            role ? roleToAccessibilityRoleMapping[role] : accessibilityRole
          }
>>>>>>> a50e6fb3
          {...otherProps}
          style={style}
          pointerEvents={newPointerEvents}
          ref={forwardedRef}
        />
      </TextAncestor.Provider>
    );
  },
);

View.displayName = 'View';

module.exports = View;<|MERGE_RESOLUTION|>--- conflicted
+++ resolved
@@ -29,10 +29,6 @@
   ViewProps,
   React.ElementRef<typeof ViewNativeComponent>,
 > = React.forwardRef(
-<<<<<<< HEAD
-  ({tabIndex, focusable, style, ...otherProps}: ViewProps, forwardedRef) => {
-    const processedStyle = processLayoutProps(style);
-=======
   (
     {
       tabIndex,
@@ -114,22 +110,18 @@
     };
 
     const flattendStyle = flattenStyle(style);
+    const processedStyle = processLayoutProps(style);
     const newPointerEvents = pointerEvents || flattendStyle?.pointerEvents;
 
->>>>>>> a50e6fb3
     return (
       <TextAncestor.Provider value={false}>
         <ViewNativeComponent
           focusable={tabIndex !== undefined ? !tabIndex : focusable}
-<<<<<<< HEAD
-          style={processedStyle}
-=======
           accessibilityRole={
             role ? roleToAccessibilityRoleMapping[role] : accessibilityRole
           }
->>>>>>> a50e6fb3
+          style={processedStyle}
           {...otherProps}
-          style={style}
           pointerEvents={newPointerEvents}
           ref={forwardedRef}
         />
